// Copyright (c) Microsoft Corporation. All rights reserved.
// Licensed under the MIT License.

#ifndef msr_airlib_CommonStructs_hpp
#define msr_airlib_CommonStructs_hpp

#include "common/Common.hpp"
#include <ostream>

namespace msr
{
namespace airlib
{

    //velocity
    struct Twist
    {
        Vector3r linear, angular;

        Twist()
        {
        }

        Twist(const Vector3r& linear_val, const Vector3r& angular_val)
            : linear(linear_val), angular(angular_val)
        {
        }

        static const Twist zero()
        {
            static const Twist zero_twist(Vector3r::Zero(), Vector3r::Zero());
            return zero_twist;
        }
    };

    //force & torque
    struct Wrench
    {
        Vector3r force, torque;

        Wrench()
        {
        }

        Wrench(const Vector3r& force_val, const Vector3r& torque_val)
            : force(force_val), torque(torque_val)
        {
        }

        //support basic arithmatic
        Wrench operator+(const Wrench& other) const
        {
            Wrench result;
            result.force = this->force + other.force;
            result.torque = this->torque + other.torque;
            return result;
        }
        Wrench operator+=(const Wrench& other)
        {
            force += other.force;
            torque += other.torque;
            return *this;
        }
        Wrench operator-(const Wrench& other) const
        {
            Wrench result;
            result.force = this->force - other.force;
            result.torque = this->torque - other.torque;
            return result;
        }
        Wrench operator-=(const Wrench& other)
        {
            force -= other.force;
            torque -= other.torque;
            return *this;
        }

        static const Wrench zero()
        {
            static const Wrench zero_wrench(Vector3r::Zero(), Vector3r::Zero());
            return zero_wrench;
        }
    };

    struct Momentums
    {
        Vector3r linear;
        Vector3r angular;

        Momentums()
        {
        }

        Momentums(const Vector3r& linear_val, const Vector3r& angular_val)
            : linear(linear_val), angular(angular_val)
        {
        }

        static const Momentums zero()
        {
            static const Momentums zero_val(Vector3r::Zero(), Vector3r::Zero());
            return zero_val;
        }
    };

    struct Accelerations
    {
        Vector3r linear;
        Vector3r angular;

        Accelerations()
        {
        }

        Accelerations(const Vector3r& linear_val, const Vector3r& angular_val)
            : linear(linear_val), angular(angular_val)
        {
        }

        static const Accelerations zero()
        {
            static const Accelerations zero_val(Vector3r::Zero(), Vector3r::Zero());
            return zero_val;
        }
    };

    struct PoseWithCovariance
    {
        VectorMath::Pose pose;
        vector<real_T> covariance; //36 elements, 6x6 matrix

        PoseWithCovariance()
            : covariance(36, 0)
        {
        }
    };

    struct PowerSupply
    {
        vector<real_T> voltage, current;
    };

    struct TwistWithCovariance
    {
        Twist twist;
        vector<real_T> covariance; //36 elements, 6x6 matrix

        TwistWithCovariance()
            : covariance(36, 0)
        {
        }
    };

    struct Joystick
    {
        vector<float> axes;
        vector<int> buttons;
    };

    struct Odometry
    {
        PoseWithCovariance pose;
        TwistWithCovariance twist;
    };

    struct GeoPoint
    {
        double latitude = 0, longitude = 0;
        float altitude = 0;

        GeoPoint()
        {
        }

        GeoPoint(double latitude_val, double longitude_val, float altitude_val)
        {
            set(latitude_val, longitude_val, altitude_val);
        }

        void set(double latitude_val, double longitude_val, float altitude_val)
        {
            latitude = latitude_val, longitude = longitude_val;
            altitude = altitude_val;
        }

        friend std::ostream& operator<<(std::ostream& os, GeoPoint const& g)
        {
            return os << "[" << g.latitude << ", " << g.longitude << ", " << g.altitude << "]";
        }

        std::string to_string() const
        {
            return std::to_string(latitude) + string(", ") + std::to_string(longitude) + string(", ") + std::to_string(altitude);
        }
    };

    struct HomeGeoPoint
    {
        GeoPoint home_geo_point;
        double lat_rad, lon_rad;
        double cos_lat, sin_lat;

        HomeGeoPoint()
        {
        }
        HomeGeoPoint(const GeoPoint& home_geo_point_val)
        {
            initialize(home_geo_point_val);
        }
        void initialize(const GeoPoint& home_geo_point_val)
        {
            home_geo_point = home_geo_point_val;
            lat_rad = Utils::degreesToRadians(home_geo_point.latitude);
            lon_rad = Utils::degreesToRadians(home_geo_point.longitude);
            cos_lat = cos(lat_rad);
            sin_lat = sin(lat_rad);
        }
    };

    struct ProjectionMatrix
    {
        float matrix[4][4];

        void setTo(float val)
        {
            for (auto i = 0; i < 4; ++i)
                for (auto j = 0; j < 4; ++j)
                    matrix[i][j] = val;
        }
    };

    struct CollisionInfo
    {
        bool has_collided = false;
        Vector3r normal = Vector3r::Zero();
        Vector3r impact_point = Vector3r::Zero();
        Vector3r position = Vector3r::Zero();
        real_T penetration_depth = 0;
        TTimePoint time_stamp = 0;
        unsigned int collision_count = 0;
        std::string object_name;
        int object_id = -1;

        CollisionInfo()
        {
        }

        CollisionInfo(bool has_collided_val, const Vector3r& normal_val,
                      const Vector3r& impact_point_val, const Vector3r& position_val,
                      real_T penetration_depth_val, TTimePoint time_stamp_val,
                      const std::string& object_name_val, int object_id_val)
            : has_collided(has_collided_val), normal(normal_val), impact_point(impact_point_val), position(position_val), penetration_depth(penetration_depth_val), time_stamp(time_stamp_val), object_name(object_name_val), object_id(object_id_val)
        {
        }
    };

    struct CameraInfo
    {
        Pose pose;
        float fov;
        ProjectionMatrix proj_mat;

        CameraInfo()
        {
        }

        CameraInfo(const Pose& pose_val, float fov_val, const ProjectionMatrix& proj_mat_val)
            : pose(pose_val), fov(fov_val), proj_mat(proj_mat_val)
        {
        }
    };

    struct CollisionResponse
    {
<<<<<<< HEAD
    }
};

struct Box2D
{
    Vector2r min;
    Vector2r max;

    Box2D()
    {}

    Box2D(Vector2r min_val, Vector2r max_val)
        : min(min_val), max(max_val)
    {
    }
};

struct Box3D
{
    Vector3r min;
    Vector3r max;

    Box3D()
    {}

    Box3D(Vector3r min_val, Vector3r max_val)
        : min(min_val), max(max_val)
    {
    }
};

struct DetectionInfo
{
    std::string name = "";
    GeoPoint geo_point = GeoPoint();
    Box2D box2D = Box2D();
    Box3D box3D = Box3D();
    Pose relative_pose = Pose();

    DetectionInfo()
    {}

    DetectionInfo(const std::string& name_val, const GeoPoint& geo_point_val, const Box2D& box2D_val, const Box3D& box3D_val, const Pose& relative_pose_val)
        : name(name_val), geo_point(geo_point_val), box2D(box2D_val), box3D(box3D_val), relative_pose(relative_pose_val)
    {
    }
};

struct CollisionResponse {
    unsigned int collision_count_raw = 0;
    unsigned int collision_count_non_resting = 0;
    TTimePoint collision_time_stamp = 0;
};

struct GeoPose {
    EIGEN_MAKE_ALIGNED_OPERATOR_NEW
    Quaternionr orientation;
    GeoPoint position;
};

struct RCData {
    TTimePoint timestamp = 0;
    //pitch, roll, yaw should be in range -1 to 1
    //switches should be integer value indicating its state, 0=on, 1=off for example.
    float pitch = 0, roll = 0, throttle = 0, yaw = 0;
    float left_z = 0, right_z = 0;
    uint16_t switches = 0;
    std::string vendor_id = "";
    bool is_initialized = false; //is RC connected?
    bool is_valid = false; //must be true for data to be valid

    unsigned int getSwitch(uint16_t index) const
    {
        return switches & (1 << index) ? 1 : 0;
    }
=======
        unsigned int collision_count_raw = 0;
        unsigned int collision_count_non_resting = 0;
        TTimePoint collision_time_stamp = 0;
    };
>>>>>>> be499047

    struct GeoPose
    {
        EIGEN_MAKE_ALIGNED_OPERATOR_NEW
        Quaternionr orientation;
        GeoPoint position;
    };

    struct RCData
    {
        TTimePoint timestamp = 0;
        //pitch, roll, yaw should be in range -1 to 1
        //switches should be integer value indicating its state, 0=on, 1=off for example.
        float pitch = 0, roll = 0, throttle = 0, yaw = 0;
        float left_z = 0, right_z = 0;
        uint16_t switches = 0;
        std::string vendor_id = "";
        bool is_initialized = false; //is RC connected?
        bool is_valid = false; //must be true for data to be valid

        unsigned int getSwitch(uint16_t index) const
        {
            return switches & (1 << index) ? 1 : 0;
        }

        void add(const RCData& other)
        {
            pitch += other.pitch;
            roll += other.roll;
            throttle += other.throttle;
            yaw += other.yaw;
        }
        void subtract(const RCData& other)
        {
            pitch -= other.pitch;
            roll -= other.roll;
            throttle -= other.throttle;
            yaw -= other.yaw;
        }
        void divideBy(float k)
        {
            pitch /= k;
            roll /= k;
            throttle /= k;
            yaw /= k;
        }
        bool isAnyMoreThan(float k)
        {
            using std::abs;
            return abs(pitch) > k || abs(roll) > k || abs(throttle) > k || abs(yaw) > k;
        }
        string toString()
        {
            return Utils::stringf("RCData[pitch=%f, roll=%f, throttle=%f, yaw=%f]", pitch, roll, throttle, yaw);
        }
    };

    struct LidarData
    {
        TTimePoint time_stamp = 0;
        // data
        // - array of floats that represent [x,y,z] coordinate for each point hit within the range
        //       x0, y0, z0, x1, y1, z1, ..., xn, yn, zn
        //       TODO: Do we need an intensity place-holder [x,y,z, intensity]?
        // - in lidar local NED coordinates
        // - in meters
        vector<real_T> point_cloud;
        Pose pose;
        vector<int> segmentation;

        LidarData()
        {
        }
    };

    struct DistanceSensorData
    {
        TTimePoint time_stamp;
        real_T distance; //meters
        real_T min_distance; //m
        real_T max_distance; //m
        Pose relative_pose;

        DistanceSensorData()
        {
        }
    };

    struct MeshPositionVertexBuffersResponse
    {
        Vector3r position;
        Quaternionr orientation;

        std::vector<float> vertices;
        std::vector<uint32_t> indices;
        std::string name;
    };
}
} //namespace
#endif
<|MERGE_RESOLUTION|>--- conflicted
+++ resolved
@@ -1,456 +1,422 @@
-// Copyright (c) Microsoft Corporation. All rights reserved.
-// Licensed under the MIT License.
-
-#ifndef msr_airlib_CommonStructs_hpp
-#define msr_airlib_CommonStructs_hpp
-
-#include "common/Common.hpp"
-#include <ostream>
-
-namespace msr
-{
-namespace airlib
-{
-
-    //velocity
-    struct Twist
-    {
-        Vector3r linear, angular;
-
-        Twist()
-        {
-        }
-
-        Twist(const Vector3r& linear_val, const Vector3r& angular_val)
-            : linear(linear_val), angular(angular_val)
-        {
-        }
-
-        static const Twist zero()
-        {
-            static const Twist zero_twist(Vector3r::Zero(), Vector3r::Zero());
-            return zero_twist;
-        }
-    };
-
-    //force & torque
-    struct Wrench
-    {
-        Vector3r force, torque;
-
-        Wrench()
-        {
-        }
-
-        Wrench(const Vector3r& force_val, const Vector3r& torque_val)
-            : force(force_val), torque(torque_val)
-        {
-        }
-
-        //support basic arithmatic
-        Wrench operator+(const Wrench& other) const
-        {
-            Wrench result;
-            result.force = this->force + other.force;
-            result.torque = this->torque + other.torque;
-            return result;
-        }
-        Wrench operator+=(const Wrench& other)
-        {
-            force += other.force;
-            torque += other.torque;
-            return *this;
-        }
-        Wrench operator-(const Wrench& other) const
-        {
-            Wrench result;
-            result.force = this->force - other.force;
-            result.torque = this->torque - other.torque;
-            return result;
-        }
-        Wrench operator-=(const Wrench& other)
-        {
-            force -= other.force;
-            torque -= other.torque;
-            return *this;
-        }
-
-        static const Wrench zero()
-        {
-            static const Wrench zero_wrench(Vector3r::Zero(), Vector3r::Zero());
-            return zero_wrench;
-        }
-    };
-
-    struct Momentums
-    {
-        Vector3r linear;
-        Vector3r angular;
-
-        Momentums()
-        {
-        }
-
-        Momentums(const Vector3r& linear_val, const Vector3r& angular_val)
-            : linear(linear_val), angular(angular_val)
-        {
-        }
-
-        static const Momentums zero()
-        {
-            static const Momentums zero_val(Vector3r::Zero(), Vector3r::Zero());
-            return zero_val;
-        }
-    };
-
-    struct Accelerations
-    {
-        Vector3r linear;
-        Vector3r angular;
-
-        Accelerations()
-        {
-        }
-
-        Accelerations(const Vector3r& linear_val, const Vector3r& angular_val)
-            : linear(linear_val), angular(angular_val)
-        {
-        }
-
-        static const Accelerations zero()
-        {
-            static const Accelerations zero_val(Vector3r::Zero(), Vector3r::Zero());
-            return zero_val;
-        }
-    };
-
-    struct PoseWithCovariance
-    {
-        VectorMath::Pose pose;
-        vector<real_T> covariance; //36 elements, 6x6 matrix
-
-        PoseWithCovariance()
-            : covariance(36, 0)
-        {
-        }
-    };
-
-    struct PowerSupply
-    {
-        vector<real_T> voltage, current;
-    };
-
-    struct TwistWithCovariance
-    {
-        Twist twist;
-        vector<real_T> covariance; //36 elements, 6x6 matrix
-
-        TwistWithCovariance()
-            : covariance(36, 0)
-        {
-        }
-    };
-
-    struct Joystick
-    {
-        vector<float> axes;
-        vector<int> buttons;
-    };
-
-    struct Odometry
-    {
-        PoseWithCovariance pose;
-        TwistWithCovariance twist;
-    };
-
-    struct GeoPoint
-    {
-        double latitude = 0, longitude = 0;
-        float altitude = 0;
-
-        GeoPoint()
-        {
-        }
-
-        GeoPoint(double latitude_val, double longitude_val, float altitude_val)
-        {
-            set(latitude_val, longitude_val, altitude_val);
-        }
-
-        void set(double latitude_val, double longitude_val, float altitude_val)
-        {
-            latitude = latitude_val, longitude = longitude_val;
-            altitude = altitude_val;
-        }
-
-        friend std::ostream& operator<<(std::ostream& os, GeoPoint const& g)
-        {
-            return os << "[" << g.latitude << ", " << g.longitude << ", " << g.altitude << "]";
-        }
-
-        std::string to_string() const
-        {
-            return std::to_string(latitude) + string(", ") + std::to_string(longitude) + string(", ") + std::to_string(altitude);
-        }
-    };
-
-    struct HomeGeoPoint
-    {
-        GeoPoint home_geo_point;
-        double lat_rad, lon_rad;
-        double cos_lat, sin_lat;
-
-        HomeGeoPoint()
-        {
-        }
-        HomeGeoPoint(const GeoPoint& home_geo_point_val)
-        {
-            initialize(home_geo_point_val);
-        }
-        void initialize(const GeoPoint& home_geo_point_val)
-        {
-            home_geo_point = home_geo_point_val;
-            lat_rad = Utils::degreesToRadians(home_geo_point.latitude);
-            lon_rad = Utils::degreesToRadians(home_geo_point.longitude);
-            cos_lat = cos(lat_rad);
-            sin_lat = sin(lat_rad);
-        }
-    };
-
-    struct ProjectionMatrix
-    {
-        float matrix[4][4];
-
-        void setTo(float val)
-        {
-            for (auto i = 0; i < 4; ++i)
-                for (auto j = 0; j < 4; ++j)
-                    matrix[i][j] = val;
-        }
-    };
-
-    struct CollisionInfo
-    {
-        bool has_collided = false;
-        Vector3r normal = Vector3r::Zero();
-        Vector3r impact_point = Vector3r::Zero();
-        Vector3r position = Vector3r::Zero();
-        real_T penetration_depth = 0;
-        TTimePoint time_stamp = 0;
-        unsigned int collision_count = 0;
-        std::string object_name;
-        int object_id = -1;
-
-        CollisionInfo()
-        {
-        }
-
-        CollisionInfo(bool has_collided_val, const Vector3r& normal_val,
-                      const Vector3r& impact_point_val, const Vector3r& position_val,
-                      real_T penetration_depth_val, TTimePoint time_stamp_val,
-                      const std::string& object_name_val, int object_id_val)
-            : has_collided(has_collided_val), normal(normal_val), impact_point(impact_point_val), position(position_val), penetration_depth(penetration_depth_val), time_stamp(time_stamp_val), object_name(object_name_val), object_id(object_id_val)
-        {
-        }
-    };
-
-    struct CameraInfo
-    {
-        Pose pose;
-        float fov;
-        ProjectionMatrix proj_mat;
-
-        CameraInfo()
-        {
-        }
-
-        CameraInfo(const Pose& pose_val, float fov_val, const ProjectionMatrix& proj_mat_val)
-            : pose(pose_val), fov(fov_val), proj_mat(proj_mat_val)
-        {
-        }
-    };
-
-    struct CollisionResponse
-    {
-<<<<<<< HEAD
-    }
-};
-
-struct Box2D
-{
-    Vector2r min;
-    Vector2r max;
-
-    Box2D()
-    {}
-
-    Box2D(Vector2r min_val, Vector2r max_val)
-        : min(min_val), max(max_val)
-    {
-    }
-};
-
-struct Box3D
-{
-    Vector3r min;
-    Vector3r max;
-
-    Box3D()
-    {}
-
-    Box3D(Vector3r min_val, Vector3r max_val)
-        : min(min_val), max(max_val)
-    {
-    }
-};
-
-struct DetectionInfo
-{
-    std::string name = "";
-    GeoPoint geo_point = GeoPoint();
-    Box2D box2D = Box2D();
-    Box3D box3D = Box3D();
-    Pose relative_pose = Pose();
-
-    DetectionInfo()
-    {}
-
-    DetectionInfo(const std::string& name_val, const GeoPoint& geo_point_val, const Box2D& box2D_val, const Box3D& box3D_val, const Pose& relative_pose_val)
-        : name(name_val), geo_point(geo_point_val), box2D(box2D_val), box3D(box3D_val), relative_pose(relative_pose_val)
-    {
-    }
-};
-
-struct CollisionResponse {
-    unsigned int collision_count_raw = 0;
-    unsigned int collision_count_non_resting = 0;
-    TTimePoint collision_time_stamp = 0;
-};
-
-struct GeoPose {
-    EIGEN_MAKE_ALIGNED_OPERATOR_NEW
-    Quaternionr orientation;
-    GeoPoint position;
-};
-
-struct RCData {
-    TTimePoint timestamp = 0;
-    //pitch, roll, yaw should be in range -1 to 1
-    //switches should be integer value indicating its state, 0=on, 1=off for example.
-    float pitch = 0, roll = 0, throttle = 0, yaw = 0;
-    float left_z = 0, right_z = 0;
-    uint16_t switches = 0;
-    std::string vendor_id = "";
-    bool is_initialized = false; //is RC connected?
-    bool is_valid = false; //must be true for data to be valid
-
-    unsigned int getSwitch(uint16_t index) const
-    {
-        return switches & (1 << index) ? 1 : 0;
-    }
-=======
-        unsigned int collision_count_raw = 0;
-        unsigned int collision_count_non_resting = 0;
-        TTimePoint collision_time_stamp = 0;
-    };
->>>>>>> be499047
-
-    struct GeoPose
-    {
-        EIGEN_MAKE_ALIGNED_OPERATOR_NEW
-        Quaternionr orientation;
-        GeoPoint position;
-    };
-
-    struct RCData
-    {
-        TTimePoint timestamp = 0;
-        //pitch, roll, yaw should be in range -1 to 1
-        //switches should be integer value indicating its state, 0=on, 1=off for example.
-        float pitch = 0, roll = 0, throttle = 0, yaw = 0;
-        float left_z = 0, right_z = 0;
-        uint16_t switches = 0;
-        std::string vendor_id = "";
-        bool is_initialized = false; //is RC connected?
-        bool is_valid = false; //must be true for data to be valid
-
-        unsigned int getSwitch(uint16_t index) const
-        {
-            return switches & (1 << index) ? 1 : 0;
-        }
-
-        void add(const RCData& other)
-        {
-            pitch += other.pitch;
-            roll += other.roll;
-            throttle += other.throttle;
-            yaw += other.yaw;
-        }
-        void subtract(const RCData& other)
-        {
-            pitch -= other.pitch;
-            roll -= other.roll;
-            throttle -= other.throttle;
-            yaw -= other.yaw;
-        }
-        void divideBy(float k)
-        {
-            pitch /= k;
-            roll /= k;
-            throttle /= k;
-            yaw /= k;
-        }
-        bool isAnyMoreThan(float k)
-        {
-            using std::abs;
-            return abs(pitch) > k || abs(roll) > k || abs(throttle) > k || abs(yaw) > k;
-        }
-        string toString()
-        {
-            return Utils::stringf("RCData[pitch=%f, roll=%f, throttle=%f, yaw=%f]", pitch, roll, throttle, yaw);
-        }
-    };
-
-    struct LidarData
-    {
-        TTimePoint time_stamp = 0;
-        // data
-        // - array of floats that represent [x,y,z] coordinate for each point hit within the range
-        //       x0, y0, z0, x1, y1, z1, ..., xn, yn, zn
-        //       TODO: Do we need an intensity place-holder [x,y,z, intensity]?
-        // - in lidar local NED coordinates
-        // - in meters
-        vector<real_T> point_cloud;
-        Pose pose;
-        vector<int> segmentation;
-
-        LidarData()
-        {
-        }
-    };
-
-    struct DistanceSensorData
-    {
-        TTimePoint time_stamp;
-        real_T distance; //meters
-        real_T min_distance; //m
-        real_T max_distance; //m
-        Pose relative_pose;
-
-        DistanceSensorData()
-        {
-        }
-    };
-
-    struct MeshPositionVertexBuffersResponse
-    {
-        Vector3r position;
-        Quaternionr orientation;
-
-        std::vector<float> vertices;
-        std::vector<uint32_t> indices;
-        std::string name;
-    };
-}
-} //namespace
-#endif
+// Copyright (c) Microsoft Corporation. All rights reserved.
+// Licensed under the MIT License.
+
+#ifndef msr_airlib_CommonStructs_hpp
+#define msr_airlib_CommonStructs_hpp
+
+#include "common/Common.hpp"
+#include <ostream>
+
+namespace msr
+{
+namespace airlib
+{
+
+    //velocity
+    struct Twist
+    {
+        Vector3r linear, angular;
+
+        Twist()
+        {
+        }
+
+        Twist(const Vector3r& linear_val, const Vector3r& angular_val)
+            : linear(linear_val), angular(angular_val)
+        {
+        }
+
+        static const Twist zero()
+        {
+            static const Twist zero_twist(Vector3r::Zero(), Vector3r::Zero());
+            return zero_twist;
+        }
+    };
+
+    //force & torque
+    struct Wrench
+    {
+        Vector3r force, torque;
+
+        Wrench()
+        {
+        }
+
+        Wrench(const Vector3r& force_val, const Vector3r& torque_val)
+            : force(force_val), torque(torque_val)
+        {
+        }
+
+        //support basic arithmatic
+        Wrench operator+(const Wrench& other) const
+        {
+            Wrench result;
+            result.force = this->force + other.force;
+            result.torque = this->torque + other.torque;
+            return result;
+        }
+        Wrench operator+=(const Wrench& other)
+        {
+            force += other.force;
+            torque += other.torque;
+            return *this;
+        }
+        Wrench operator-(const Wrench& other) const
+        {
+            Wrench result;
+            result.force = this->force - other.force;
+            result.torque = this->torque - other.torque;
+            return result;
+        }
+        Wrench operator-=(const Wrench& other)
+        {
+            force -= other.force;
+            torque -= other.torque;
+            return *this;
+        }
+
+        static const Wrench zero()
+        {
+            static const Wrench zero_wrench(Vector3r::Zero(), Vector3r::Zero());
+            return zero_wrench;
+        }
+    };
+
+    struct Momentums
+    {
+        Vector3r linear;
+        Vector3r angular;
+
+        Momentums()
+        {
+        }
+
+        Momentums(const Vector3r& linear_val, const Vector3r& angular_val)
+            : linear(linear_val), angular(angular_val)
+        {
+        }
+
+        static const Momentums zero()
+        {
+            static const Momentums zero_val(Vector3r::Zero(), Vector3r::Zero());
+            return zero_val;
+        }
+    };
+
+    struct Accelerations
+    {
+        Vector3r linear;
+        Vector3r angular;
+
+        Accelerations()
+        {
+        }
+
+        Accelerations(const Vector3r& linear_val, const Vector3r& angular_val)
+            : linear(linear_val), angular(angular_val)
+        {
+        }
+
+        static const Accelerations zero()
+        {
+            static const Accelerations zero_val(Vector3r::Zero(), Vector3r::Zero());
+            return zero_val;
+        }
+    };
+
+    struct PoseWithCovariance
+    {
+        VectorMath::Pose pose;
+        vector<real_T> covariance; //36 elements, 6x6 matrix
+
+        PoseWithCovariance()
+            : covariance(36, 0)
+        {
+        }
+    };
+
+    struct PowerSupply
+    {
+        vector<real_T> voltage, current;
+    };
+
+    struct TwistWithCovariance
+    {
+        Twist twist;
+        vector<real_T> covariance; //36 elements, 6x6 matrix
+
+        TwistWithCovariance()
+            : covariance(36, 0)
+        {
+        }
+    };
+
+    struct Joystick
+    {
+        vector<float> axes;
+        vector<int> buttons;
+    };
+
+    struct Odometry
+    {
+        PoseWithCovariance pose;
+        TwistWithCovariance twist;
+    };
+
+    struct GeoPoint
+    {
+        double latitude = 0, longitude = 0;
+        float altitude = 0;
+
+        GeoPoint()
+        {
+        }
+
+        GeoPoint(double latitude_val, double longitude_val, float altitude_val)
+        {
+            set(latitude_val, longitude_val, altitude_val);
+        }
+
+        void set(double latitude_val, double longitude_val, float altitude_val)
+        {
+            latitude = latitude_val, longitude = longitude_val;
+            altitude = altitude_val;
+        }
+
+        friend std::ostream& operator<<(std::ostream& os, GeoPoint const& g)
+        {
+            return os << "[" << g.latitude << ", " << g.longitude << ", " << g.altitude << "]";
+        }
+
+        std::string to_string() const
+        {
+            return std::to_string(latitude) + string(", ") + std::to_string(longitude) + string(", ") + std::to_string(altitude);
+        }
+    };
+
+    struct HomeGeoPoint
+    {
+        GeoPoint home_geo_point;
+        double lat_rad, lon_rad;
+        double cos_lat, sin_lat;
+
+        HomeGeoPoint()
+        {
+        }
+        HomeGeoPoint(const GeoPoint& home_geo_point_val)
+        {
+            initialize(home_geo_point_val);
+        }
+        void initialize(const GeoPoint& home_geo_point_val)
+        {
+            home_geo_point = home_geo_point_val;
+            lat_rad = Utils::degreesToRadians(home_geo_point.latitude);
+            lon_rad = Utils::degreesToRadians(home_geo_point.longitude);
+            cos_lat = cos(lat_rad);
+            sin_lat = sin(lat_rad);
+        }
+    };
+
+    struct ProjectionMatrix
+    {
+        float matrix[4][4];
+
+        void setTo(float val)
+        {
+            for (auto i = 0; i < 4; ++i)
+                for (auto j = 0; j < 4; ++j)
+                    matrix[i][j] = val;
+        }
+    };
+
+    struct CollisionInfo
+    {
+        bool has_collided = false;
+        Vector3r normal = Vector3r::Zero();
+        Vector3r impact_point = Vector3r::Zero();
+        Vector3r position = Vector3r::Zero();
+        real_T penetration_depth = 0;
+        TTimePoint time_stamp = 0;
+        unsigned int collision_count = 0;
+        std::string object_name;
+        int object_id = -1;
+
+        CollisionInfo()
+        {
+        }
+
+        CollisionInfo(bool has_collided_val, const Vector3r& normal_val,
+                      const Vector3r& impact_point_val, const Vector3r& position_val,
+                      real_T penetration_depth_val, TTimePoint time_stamp_val,
+                      const std::string& object_name_val, int object_id_val)
+            : has_collided(has_collided_val), normal(normal_val), impact_point(impact_point_val), position(position_val), penetration_depth(penetration_depth_val), time_stamp(time_stamp_val), object_name(object_name_val), object_id(object_id_val)
+        {
+        }
+    };
+
+    struct CameraInfo
+    {
+        Pose pose;
+        float fov;
+        ProjectionMatrix proj_mat;
+
+        CameraInfo()
+        {
+        }
+
+        CameraInfo(const Pose& pose_val, float fov_val, const ProjectionMatrix& proj_mat_val)
+            : pose(pose_val), fov(fov_val), proj_mat(proj_mat_val)
+        {
+        }
+    };
+
+struct Box2D
+{
+    Vector2r min;
+    Vector2r max;
+
+    Box2D()
+    {}
+
+    Box2D(Vector2r min_val, Vector2r max_val)
+        : min(min_val), max(max_val)
+    {
+    }
+};
+
+struct Box3D
+{
+    Vector3r min;
+    Vector3r max;
+
+    Box3D()
+    {}
+
+    Box3D(Vector3r min_val, Vector3r max_val)
+        : min(min_val), max(max_val)
+    {
+    }
+};
+
+struct DetectionInfo
+{
+    std::string name = "";
+    GeoPoint geo_point = GeoPoint();
+    Box2D box2D = Box2D();
+    Box3D box3D = Box3D();
+    Pose relative_pose = Pose();
+
+    DetectionInfo()
+    {}
+
+    DetectionInfo(const std::string& name_val, const GeoPoint& geo_point_val, const Box2D& box2D_val, const Box3D& box3D_val, const Pose& relative_pose_val)
+        : name(name_val), geo_point(geo_point_val), box2D(box2D_val), box3D(box3D_val), relative_pose(relative_pose_val)
+    {
+    }
+};
+
+struct CollisionResponse {
+    unsigned int collision_count_raw = 0;
+    unsigned int collision_count_non_resting = 0;
+    TTimePoint collision_time_stamp = 0;
+};
+
+    struct GeoPose
+    {
+        EIGEN_MAKE_ALIGNED_OPERATOR_NEW
+        Quaternionr orientation;
+        GeoPoint position;
+    };
+
+    struct RCData
+    {
+        TTimePoint timestamp = 0;
+        //pitch, roll, yaw should be in range -1 to 1
+        //switches should be integer value indicating its state, 0=on, 1=off for example.
+        float pitch = 0, roll = 0, throttle = 0, yaw = 0;
+        float left_z = 0, right_z = 0;
+        uint16_t switches = 0;
+        std::string vendor_id = "";
+        bool is_initialized = false; //is RC connected?
+        bool is_valid = false; //must be true for data to be valid
+
+        unsigned int getSwitch(uint16_t index) const
+        {
+            return switches & (1 << index) ? 1 : 0;
+        }
+
+        void add(const RCData& other)
+        {
+            pitch += other.pitch;
+            roll += other.roll;
+            throttle += other.throttle;
+            yaw += other.yaw;
+        }
+        void subtract(const RCData& other)
+        {
+            pitch -= other.pitch;
+            roll -= other.roll;
+            throttle -= other.throttle;
+            yaw -= other.yaw;
+        }
+        void divideBy(float k)
+        {
+            pitch /= k;
+            roll /= k;
+            throttle /= k;
+            yaw /= k;
+        }
+        bool isAnyMoreThan(float k)
+        {
+            using std::abs;
+            return abs(pitch) > k || abs(roll) > k || abs(throttle) > k || abs(yaw) > k;
+        }
+        string toString()
+        {
+            return Utils::stringf("RCData[pitch=%f, roll=%f, throttle=%f, yaw=%f]", pitch, roll, throttle, yaw);
+        }
+    };
+
+    struct LidarData
+    {
+        TTimePoint time_stamp = 0;
+        // data
+        // - array of floats that represent [x,y,z] coordinate for each point hit within the range
+        //       x0, y0, z0, x1, y1, z1, ..., xn, yn, zn
+        //       TODO: Do we need an intensity place-holder [x,y,z, intensity]?
+        // - in lidar local NED coordinates
+        // - in meters
+        vector<real_T> point_cloud;
+        Pose pose;
+        vector<int> segmentation;
+
+        LidarData()
+        {
+        }
+    };
+
+    struct DistanceSensorData
+    {
+        TTimePoint time_stamp;
+        real_T distance; //meters
+        real_T min_distance; //m
+        real_T max_distance; //m
+        Pose relative_pose;
+
+        DistanceSensorData()
+        {
+        }
+    };
+
+    struct MeshPositionVertexBuffersResponse
+    {
+        Vector3r position;
+        Quaternionr orientation;
+
+        std::vector<float> vertices;
+        std::vector<uint32_t> indices;
+        std::string name;
+    };
+}
+} //namespace
+#endif