--- conflicted
+++ resolved
@@ -74,14 +74,19 @@
         int simGetSegmentationObjectID(const std::string& mesh_name) const;
         void simPrintLogMessage(const std::string& message, std::string message_param = "", unsigned char severity = 0);
 
-        void simFlushPersistentMarkers();
-        void simPlotPoints(const vector<Vector3r>& points, const vector<float>& color_rgba, float size, float duration, bool is_persistent);
-        void simPlotLineStrip(const vector<Vector3r>& points, const vector<float>& color_rgba, float thickness, float duration, bool is_persistent);
-        void simPlotLineList(const vector<Vector3r>& points, const vector<float>& color_rgba, float thickness, float duration, bool is_persistent);
-        void simPlotArrows(const vector<Vector3r>& points_start, const vector<Vector3r>& points_end, const vector<float>& color_rgba, float thickness, float arrow_size, float duration, bool is_persistent);
-        void simPlotStrings(const vector<std::string>& strings, const vector<Vector3r>& positions, float scale, const vector<float>& color_rgba, float duration);
-        void simPlotTransforms(const vector<Pose>& poses, float scale, float thickness, float duration, bool is_persistent);
-        void simPlotTransformsWithNames(const vector<Pose>& poses, const vector<std::string>& names, float tf_scale, float tf_thickness, float text_scale, const vector<float>& text_color_rgba, float duration);
+    void simAddDetectionFilterMeshName(const std::string& camera_name, const std::string& mesh_name, const std::string& vehicle_name = "");
+    void simSetDetectionFilterRadius(const std::string& camera_name, const float radius_cm, const std::string& vehicle_name = "");
+    void simClearDetectionMeshNames(const std::string& camera_name, const std::string& vehicle_name = "");
+    vector<DetectionInfo> simGetDetections(const std::string& camera_name, ImageCaptureBase::ImageType image_type, const std::string& vehicle_name ="");
+
+    void simFlushPersistentMarkers();
+    void simPlotPoints(const vector<Vector3r>& points, const vector<float>& color_rgba, float size, float duration, bool is_persistent);
+    void simPlotLineStrip(const vector<Vector3r>& points, const vector<float>& color_rgba, float thickness, float duration, bool is_persistent);
+    void simPlotLineList(const vector<Vector3r>& points, const vector<float>& color_rgba, float thickness, float duration, bool is_persistent);
+    void simPlotArrows(const vector<Vector3r>& points_start, const vector<Vector3r>& points_end, const vector<float>& color_rgba, float thickness, float arrow_size, float duration, bool is_persistent);
+    void simPlotStrings(const vector<std::string>& strings, const vector<Vector3r>& positions, float scale, const vector<float>& color_rgba, float duration);
+    void simPlotTransforms(const vector<Pose>& poses, float scale, float thickness, float duration, bool is_persistent);
+    void simPlotTransformsWithNames(const vector<Pose>& poses, const vector<std::string>& names, float tf_scale, float tf_thickness, float text_scale, const vector<float>& text_color_rgba, float duration);
 
         bool armDisarm(bool arm, const std::string& vehicle_name = "");
         bool isApiControlEnabled(const std::string& vehicle_name = "") const;
@@ -140,120 +145,6 @@
         struct impl;
         std::unique_ptr<impl> pimpl_;
     };
-<<<<<<< HEAD
-public:
-    RpcLibClientBase(const string& ip_address = "localhost", uint16_t port = RpcLibPort, float timeout_sec = 60);
-    virtual ~RpcLibClientBase();    //required for pimpl
-
-    void confirmConnection();
-    void reset();
-
-    ConnectionState getConnectionState();
-    bool ping();
-    int getClientVersion() const;
-    int getServerVersion() const;
-    int getMinRequiredServerVersion() const;
-    int getMinRequiredClientVersion() const;
-
-    bool simIsPaused() const;
-    void simPause(bool is_paused);
-    void simContinueForTime(double seconds);
-    void simContinueForFrames(uint32_t frames);
-
-    void simSetTimeOfDay(bool is_enabled, const string& start_datetime = "", bool is_start_datetime_dst = false,
-        float celestial_clock_speed = 1, float update_interval_secs = 60, bool move_sun = true);
-
-    void simEnableWeather(bool enable);
-    void simSetWeatherParameter(WorldSimApiBase::WeatherParameter param, float val);
-
-    vector<string> simListSceneObjects(const string& name_regex = string(".*")) const;
-    Pose simGetObjectPose(const std::string& object_name) const;
-    bool simLoadLevel(const string& level_name);
-    Vector3r simGetObjectScale(const std::string& object_name) const;
-    bool simSetObjectPose(const std::string& object_name, const Pose& pose, bool teleport = true);
-    bool simSetObjectScale(const std::string& object_name, const Vector3r& scale);
-
-    //task management APIs
-    void cancelLastTask(const std::string& vehicle_name = "");
-    virtual RpcLibClientBase* waitOnLastTask(bool* task_result = nullptr, float timeout_sec = Utils::nan<float>());
-
-    bool simSetSegmentationObjectID(const std::string& mesh_name, int object_id, bool is_name_regex = false);
-    int simGetSegmentationObjectID(const std::string& mesh_name) const;
-    void simPrintLogMessage(const std::string& message, std::string message_param = "", unsigned char severity = 0);
-
-    void simAddDetectionFilterMeshName(const std::string& camera_name, const std::string& mesh_name, const std::string& vehicle_name = "");
-    void simSetDetectionFilterRadius(const std::string& camera_name, const float radius_cm, const std::string& vehicle_name = "");
-    void simClearDetectionMeshNames(const std::string& camera_name, const std::string& vehicle_name = "");
-    vector<DetectionInfo> simGetDetections(const std::string& camera_name, ImageCaptureBase::ImageType image_type, const std::string& vehicle_name ="");
-
-    void simFlushPersistentMarkers();
-    void simPlotPoints(const vector<Vector3r>& points, const vector<float>& color_rgba, float size, float duration, bool is_persistent);
-    void simPlotLineStrip(const vector<Vector3r>& points, const vector<float>& color_rgba, float thickness, float duration, bool is_persistent);
-    void simPlotLineList(const vector<Vector3r>& points, const vector<float>& color_rgba, float thickness, float duration, bool is_persistent);
-    void simPlotArrows(const vector<Vector3r>& points_start, const vector<Vector3r>& points_end, const vector<float>& color_rgba, float thickness, float arrow_size, float duration, bool is_persistent);
-    void simPlotStrings(const vector<std::string>& strings, const vector<Vector3r>& positions, float scale, const vector<float>& color_rgba, float duration);
-    void simPlotTransforms(const vector<Pose>& poses, float scale, float thickness, float duration, bool is_persistent);
-    void simPlotTransformsWithNames(const vector<Pose>& poses, const vector<std::string>& names, float tf_scale, float tf_thickness, float text_scale, const vector<float>& text_color_rgba, float duration);
-
-    bool armDisarm(bool arm, const std::string& vehicle_name = "");
-    bool isApiControlEnabled(const std::string& vehicle_name = "") const;
-    void enableApiControl(bool is_enabled, const std::string& vehicle_name = "");
-
-    msr::airlib::GeoPoint getHomeGeoPoint(const std::string& vehicle_name = "") const;
-
-    bool simRunConsoleCommand(const std::string& command);
-
-    // sensor APIs
-    msr::airlib::LidarData getLidarData(const std::string& lidar_name = "", const std::string& vehicle_name = "") const;
-    msr::airlib::ImuBase::Output getImuData(const std::string& imu_name = "", const std::string& vehicle_name = "") const;
-    msr::airlib::BarometerBase::Output getBarometerData(const std::string& barometer_name = "", const std::string& vehicle_name = "") const;
-    msr::airlib::MagnetometerBase::Output getMagnetometerData(const std::string& magnetometer_name = "", const std::string& vehicle_name = "") const;
-    msr::airlib::GpsBase::Output getGpsData(const std::string& gps_name = "", const std::string& vehicle_name = "") const;
-    msr::airlib::DistanceSensorData getDistanceSensorData(const std::string& distance_sensor_name = "", const std::string& vehicle_name = "") const;
-
-    Pose simGetVehiclePose(const std::string& vehicle_name = "") const;
-    void simSetVehiclePose(const Pose& pose, bool ignore_collision, const std::string& vehicle_name = "");
-    void simSetTraceLine(const std::vector<float>& color_rgba, float thickness=3.0f, const std::string& vehicle_name = "");
-
-    vector<ImageCaptureBase::ImageResponse> simGetImages(vector<ImageCaptureBase::ImageRequest> request, const std::string& vehicle_name = "");
-    vector<uint8_t> simGetImage(const std::string& camera_name, ImageCaptureBase::ImageType type, const std::string& vehicle_name = "");
-
-    vector<MeshPositionVertexBuffersResponse> simGetMeshPositionVertexBuffers();
-    bool simAddVehicle(const std::string& vehicle_name, const std::string& vehicle_type, const Pose& pose, const std::string& pawn_path = "");
-
-    CollisionInfo simGetCollisionInfo(const std::string& vehicle_name = "") const;
-
-    CameraInfo simGetCameraInfo(const std::string& camera_name, const std::string& vehicle_name = "") const;
-    void simSetDistortionParam(const std::string& camera_name, const std::string& param_name, float value, const std::string& vehicle_name = "");
-    std::vector<float> simGetDistortionParams(const std::string& camera_name, const std::string& vehicle_name = "");
-    void simSetCameraPose(const std::string& camera_name, const Pose& pose, const std::string& vehicle_name = "");
-    void simSetCameraFov(const std::string& camera_name, float fov_degrees, const std::string& vehicle_name = "");
-    // This is a backwards-compatibility wrapper over simSetCameraPose, and can be removed in future major releases
-    void simSetCameraOrientation(const std::string& camera_name, const Quaternionr& orientation, const std::string& vehicle_name = "");
-    bool simCreateVoxelGrid(const Vector3r& position, const int& x_size, const int& y_size, const int& z_size, const float& res, const std::string& output_file);
-    msr::airlib::Kinematics::State simGetGroundTruthKinematics(const std::string& vehicle_name = "") const;
-    msr::airlib::Environment::State simGetGroundTruthEnvironment(const std::string& vehicle_name = "") const;
-	std::vector<std::string> simSwapTextures(const std::string& tags, int tex_id = 0, int component_id = 0, int material_id = 0);
-
-    // Recording APIs
-    void startRecording();
-    void stopRecording();
-    bool isRecording();
-
-    void simSetWind(const Vector3r& wind) const;
-
-protected:
-    void* getClient();
-    const void* getClient() const;
-
-private:
-    struct impl;
-    std::unique_ptr<impl> pimpl_;
-};
-
-}} //namespace
-=======
 }
 } //namespace
->>>>>>> be499047
 #endif