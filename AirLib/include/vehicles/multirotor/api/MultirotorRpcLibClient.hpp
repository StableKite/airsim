--- conflicted
+++ resolved
@@ -26,18 +26,13 @@
         MultirotorRpcLibClient* landAsync(float timeout_sec = 60, const std::string& vehicle_name = "");
         MultirotorRpcLibClient* goHomeAsync(float timeout_sec = Utils::max<float>(), const std::string& vehicle_name = "");
 
-<<<<<<< HEAD
         MultirotorRpcLibClient* moveToGPSAsync(float latitude, float longitude, float altitude, float velocity, float timeout_sec = Utils::max<float>(),
                                                DrivetrainType drivetrain = DrivetrainType::MaxDegreeOfFreedom, const YawMode& yaw_mode = YawMode(),
                                                float lookahead = -1, float adaptive_lookahead = 1, const std::string& vehicle_name = "");
         MultirotorRpcLibClient* moveByVelocityBodyFrameAsync(float vx, float vy, float vz, float duration,
                                                              DrivetrainType drivetrain = DrivetrainType::MaxDegreeOfFreedom, const YawMode& yaw_mode = YawMode(), const std::string& vehicle_name = "");
-=======
-        MultirotorRpcLibClient* moveByVelocityBodyFrameAsync(float vx, float vy, float vz, float duration,
-                                                             DrivetrainType drivetrain = DrivetrainType::MaxDegreeOfFreedom, const YawMode& yaw_mode = YawMode(), const std::string& vehicle_name = "");
         MultirotorRpcLibClient* moveByVelocityZBodyFrameAsync(float vx, float vy, float z, float duration,
                                                               DrivetrainType drivetrain = DrivetrainType::MaxDegreeOfFreedom, const YawMode& yaw_mode = YawMode(), const std::string& vehicle_name = "");
->>>>>>> 51e632a1
         MultirotorRpcLibClient* moveByMotorPWMsAsync(float front_right_pwm, float rear_left_pwm, float front_left_pwm, float rear_right_pwm, float duration, const std::string& vehicle_name = "");
         MultirotorRpcLibClient* moveByRollPitchYawZAsync(float roll, float pitch, float yaw, float z, float duration, const std::string& vehicle_name = "");
         MultirotorRpcLibClient* moveByRollPitchYawThrottleAsync(float roll, float pitch, float yaw, float throttle, float duration, const std::string& vehicle_name = "");
@@ -70,10 +65,7 @@
         void moveByRC(const RCData& rc_data, const std::string& vehicle_name = "");
 
         MultirotorState getMultirotorState(const std::string& vehicle_name = "");
-<<<<<<< HEAD
-=======
         RotorStates getRotorStates(const std::string& vehicle_name = "");
->>>>>>> 51e632a1
 
         bool setSafety(SafetyEval::SafetyViolationType enable_reasons, float obs_clearance, SafetyEval::ObsAvoidanceStrategy obs_startegy,
                        float obs_avoidance_vel, const Vector3r& origin, float xy_length, float max_z, float min_z, const std::string& vehicle_name = "");
@@ -86,10 +78,6 @@
         struct impl;
         std::unique_ptr<impl> pimpl_;
     };
-<<<<<<< HEAD
-
-=======
->>>>>>> 51e632a1
 }
 } //namespace
 #endif