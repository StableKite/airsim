# Image APIs

Please read [general API doc](apis.md) first if you are not familiar with AirSim APIs.

## Getting a Single Image

Here's a sample code to get a single image from camera named "0". The returned value is bytes of png format image. To get uncompressed and other format as well as available cameras please see next sections.

### Python

```python
import airsim #pip install airsim

# for car use CarClient() 
client = airsim.MultirotorClient()

png_image = client.simGetImage("0", airsim.AirSimImageType.Scene)
# do something with image
```

### C++

```cpp
#include "vehicles/multirotor/api/MultirotorRpcLibClient.hpp"

int getOneImage() 
{
    using namespace std;
    using namespace msr::airlib;
    
    //for car use CarRpcLibClient
    msr::airlib::MultirotorRpcLibClient client;

    vector<uint8_t> png_image = client.simGetImage("0", VehicleCameraBase::ImageType::Scene);
    //do something with images
}
```

## Getting Images with More Flexibility

The `simGetImages` API which is slightly more complex to use than `simGetImage` API, for example, you can get left camera view, right camera view and depth image from left camera in a single API call. The `simGetImages` API also allows you to get uncompressed images as well as floating point single channel images (instead of 3 channel (RGB), each 8 bit).

### Python

```python
import airsim #pip install airsim

# for car use CarClient() 
client = airsim.MultirotorClient()

responses = client.simGetImages([
    # png format
    airsim.ImageRequest(0, airsim.AirSimImageType.Scene), 
    # uncompressed RGBA array bytes
    airsim.ImageRequest(1, airsim.AirSimImageType.Scene, False, False),
    # floating point uncompressed image
    airsim.ImageRequest(1, airsim.AirSimImageType.DepthPlanner, True)])
 
 # do something with response which contains image data, pose, timestamp etc
```

#### Using AirSim Images with NumPy

If you plan to use numpy for image manipulation, you should get uncompressed RGBA image and then convert to numpy like this:

```python
responses = client.simGetImages([ImageRequest("0", AirSimImageType.Scene, False, False)])
response = responses[0]

# get numpy array
img1d = np.fromstring(response.image_data_uint8, dtype=np.uint8) 

# reshape array to 4 channel image array H X W X 4
img_rgba = img1d.reshape(response.height, response.width, 4)  

# original image is fliped vertically
img_rgba = np.flipud(img_rgba)

# just for fun add little bit of green in all pixels
img_rgba[:,:,1:2] = 100

# write to png 
airsim.write_png(os.path.normpath(filename + '.greener.png'), img_rgba) 
```

#### Quick Tips
- The API `simGetImage` returns `binary string literal` which means you can simply dump it in binary file to create a .png file. However if you want to process it in any other way than you can handy function `airsim.string_to_uint8_array`. This converts binary string literal to NumPy uint8 array.

- The API `simGetImages` can accept request for multiple image types from any cameras in single call. You can specify if image is png compressed, RGB uncompressed or float array. For png compressed images, you get `binary string literal`. For float array you get Python list of float64. You can convert this float array to NumPy 2D array using
    ```
    airsim.list_to_2d_float_array(response.image_data_float, response.width, response.height)
    ```
    You can also save float array to .pfm file (Portable Float Map format) using `airsim.write_pfm()` function.

### C++

```cpp
int getStereoAndDepthImages() 
{
    using namespace std;
    using namespace msr::airlib;
    
    typedef VehicleCameraBase::ImageRequest ImageRequest;
    typedef VehicleCameraBase::ImageResponse ImageResponse;
    typedef VehicleCameraBase::ImageType ImageType;

    //for car use
    //msr::airlib::CarRpcLibClient client;
    msr::airlib::MultirotorRpcLibClient client;

    //get right, left and depth images. First two as png, second as float16.
    vector<ImageRequest> request = { 
        //png format
        ImageRequest("0", ImageType::Scene),
        //uncompressed RGBA array bytes
        ImageRequest("1", ImageType::Scene, false, false),       
        //floating point uncompressed image  
        ImageRequest("1", ImageType::DepthPlanner, true) 
    };

    const vector<ImageResponse>& response = client.simGetImages(request);
    //do something with response which contains image data, pose, timestamp etc
}
```

## Ready to Run Complete Examples

### Python

For a more complete ready to run sample code please see [sample code in AirSimClient project](../PythonClient/multirotor/hello_drone.py) for multirotors or [HelloCar sample](../PythonClient/car/hello_car.py). This code also demonstrates simple activities such as saving images in files or using `numpy` to manipulate images.

### C++

For a more complete ready to run sample code please see [sample code in HelloDrone project](../HelloDrone/main.cpp) for multirotors or [HelloCar project](../HelloCar/main.cpp). 

See also [other example code](../Examples/StereoImageGenerator.hpp) that generates specified number of stereo images along with ground truth depth and disparity and saving it to [pfm format](pfm.md).

## Available Cameras
### Car
The cameras on car can be accessed by following names in API calls: `front_center`, `front_right`, `front_left`, `fpv` and `back_center`. Here FPV camera is driver's head position in the car.
### Multirotor
<<<<<<< HEAD
The camera ID 0 to 4 corresponds to center front, right front, left front, center downward, center rear respectively.
=======
The cameras in CV mode can be accessed by following names in API calls: `front_center`, `front_right`, `front_left`, `bottom_center` and `back_center`. 
### Computer Vision Mode
Camera names are same as in multirotor.

### Backward compatibility for camera names
Before AirSim v1.2, cameras were accessed using ID numbers instead of names. For backward compatibility you can still use following ID numbers for above camera names in same order as above: `"0"`, `"1"`, `"2"`, `"3"`, `"4"`. In addition, camera name `""` is also available to access the default camera which is generally the camera `"0"`.
>>>>>>> b69570f5

## "Computer Vision" Mode

You can use AirSim in so-called "Computer Vision" mode. In this mode, physics engine is disabled and there is no vehicle, just cameras. You can move around using keyboard (use F1 to see help on keys). You can press Record button to continuously generate images. Or you can call APIs to move cameras around and take images.

To active this mode, edit [settings.json](settings.md) that you can find in your `Documents\AirSim` folder (or `~/Documents/AirSim` on Linux) and make sure following values exist at root level:

```json
{
  "SettingsVersion": 1.2,
  "SimMode": "ComputerVision"
}
```

[Here's the Python code example](../PythonClient/computer_vision/cv_mode.py) to move camera around and capture images.

This mode was inspired from [UnrealCV project](http://unrealcv.org/).

### Setting Pose in Computer Vision Mode
To move around the environment using APIs you can use `simSetVehiclePose` API. This API takes position and orientation and sets that on the invisible vehicle where the front-center camera is located. All rest of the cameras move along keeping the relative position. If you don't want to change position (or orientation) then just set components of position (or orientation) to floating point nan values. The `simGetVehiclePose` allows to retrieve the current pose. You can also use `simGetGroundTruthKinematics` to get the quantities kinematics quantities for the movement. Many other non-vehicle specific APIs are also available such as segmentation APIs, collision APIs and camera APIs.

## Camera APIs
The `simGetCameraInfo` returns the pose (in world frame, NED coordinates, SI units) and FOV (in degrees) for the specified camera. Please see [example usage](../PythonClient/computer_vision/cv_mode.py).

The `simSetCameraOrientation` sets the orientation for the specified camera as quaternion in NED frame. The handy `airsim.to_quaternion()` function allows to convert pitch, roll, yaw to quaternion. For example, to set camera-0 to 15-degree pitch, you can use:
```
client.simSetCameraOrientation(0, airsim.toQuaternion(0.261799, 0, 0)); #radians
```

### Gimbal
You can set stabilization for pitch, roll or yaw for any camera [using settings](settings.md#gimbal).

Please see [example usage](../PythonClient/computer_vision/cv_mode.py).

## Changing Resolution and Camera Parameters
To change resolution, FOV etc, you can use [settings.json](settings.md). For example, below addition in settings.json sets parameters for scene capture and uses "Computer Vision" mode described above. If you omit any setting then below default values will be used. For more information see [settings doc](settings.md). If you are using stereo camera, currently the distance between left and right is fixed at 25 cm.

```json
{
  "SettingsVersion": 1.2,
  "CameraDefaults": {
      "CaptureSettings": [
        {
          "ImageType": 0,
          "Width": 256,
          "Height": 144,
          "FOV_Degrees": 90,
          "AutoExposureSpeed": 100,
          "MotionBlurAmount": 0
        }
    ]
  },
  "SimMode": "ComputerVision"
}
```

## What Does Pixel Values Mean in Different Image Types?
### Available ImageType Values
```cpp
  Scene = 0, 
  DepthPlanner = 1, 
  DepthPerspective = 2,
  DepthVis = 3, 
  DisparityNormalized = 4,
  Segmentation = 5,
  SurfaceNormals = 6,
  Infrared = 7
```                

### DepthPlanner and DepthPerspective
You normally want to retrieve the depth image as float (i.e. set `pixels_as_float = true`) and specify `ImageType = DepthPlanner` or `ImageType = DepthPerspective` in `ImageRequest`. For `ImageType = DepthPlanner`, you get depth in camera plan, i.e., all points that are in plan parallel to camera have same depth. For `ImageType = DepthPerspective`, you get depth from camera using a projection ray that hits that pixel. Depending on your use case, planner depth or perspective depth may be the ground truth image that you want. For example, you may be able to feed perspective depth to ROS package such as `depth_image_proc` to generate a point cloud. Or planner depth may be more compatible with estimated depth image generated by stereo algorithms such as SGM.

### DepthVis
When you specify `ImageType = DepthVis` in `ImageRequest`, you get an image that helps depth visualization. In this case, each pixel value is interpolated from black to white depending on depth in camera plane in meters. The pixels with pure white means depth of 100m or more while pure black means depth of 0 meters.

### DisparityNormalized
You normally want to retrieve disparity image as float (i.e. set `pixels_as_float = true` and specify `ImageType = DisparityNormalized` in `ImageRequest`) in which case each pixel is `(Xl - Xr)/Xmax`, which is thereby normalized to values between 0 to 1.

### Segmentation
When you specify `ImageType = Segmentation` in `ImageRequest`, you get an image that gives you ground truth segmentation of the scene. At the startup, AirSim assigns value 0 to 255 to each mesh available in environment. This value is than mapped to a specific color in [the pallet](../Unreal/Plugins/AirSim/Content/HUDAssets/seg_color_pallet.png). The RGB values for each object ID can be found in [this file](seg_rgbs.txt).

You can assign a specific value (limited to the range 0-255) to a specific mesh using APIs. For example, below Python code sets the object ID for the mesh called "Ground" to 20 in Blocks environment and hence changes its color in Segmentation view:

```python
success = client.simSetSegmentationObjectID("Ground", 20);
```

The return value is a boolean type that lets you know if the mesh was found.

Notice that typical Unreal environments, like Blocks, usually have many other meshes that comprises of same object, for example, "Ground_2", "Ground_3" and so on. As it is tedious to set object ID for all of these meshes, AirSim also supports regular expressions. For example, the code below sets all meshes which have names starting with "ground" (ignoring case) to 21 with just one line:

```python
success = client.simSetSegmentationObjectID("ground[\w]*", 21, True);
```

The return value is true if at least one mesh was found using regular expression matching.

It is recommended that you request uncompressed image using this API to ensure you get precise RGB values for segmentation image:
```python
responses = client.simGetImages([ImageRequest(0, AirSimImageType.Segmentation, False, False)])
img1d = np.fromstring(response.image_data_uint8, dtype=np.uint8) #get numpy array
img_rgba = img1d.reshape(response.height, response.width, 4) #reshape array to 4 channel image array H X W X 4
img_rgba = np.flipud(img_rgba) #original image is fliped vertically

#find unique colors
print(np.unique(img_rgba[:,:,0], return_counts=True)) #red
print(np.unique(img_rgba[:,:,1], return_counts=True)) #green
print(np.unique(img_rgba[:,:,2], return_counts=True)) #blue  
```

A complete ready-to-run example can be found in [segmentation.py](../computer_vision/segmentation.py).

#### Unsetting object ID
An object's ID can be set to -1 to make it not show up on the segmentation image.

#### How to Find Mesh Names?
To get desired ground truth segmentation you will need to know the names of the meshes in your Unreal environment. To do this, you will need to open up Unreal Environment in Unreal Editor and then inspect the names of the meshes you are interested in using the World Outliner. For example, below we see the mesh names for he ground in Blocks environment in right panel in the editor:

![record screenshot](images/unreal_editor_blocks.png)

If you don't know how to open Unreal Environment in Unreal Editor then try following the guide for [building from source](build_windows.md).

Once you decide on the meshes you are interested, note down their names and use above API to set their object IDs. There are [few settings](settings.md#segmentation-settings) available to change object ID generation behavior.

#### Changing Colors for Object IDs
At present the color for each object ID is fixed as in [this palate](../Unreal/Plugins/AirSim/Content/HUDAssets/seg_color_pallet.png). We will be adding ability to change colors for object IDs to desired values shortly. In the meantime you can open the segmentation image in your favorite image editor and get the RGB values you are interested in.

#### Startup Object IDs
At the start, AirSim assigns object ID to each object found in environment of type `UStaticMeshComponent` or `ALandscapeProxy`. It then either uses mesh name or owner name (depending on settings), lower cases it, removes any chars below ASCII 97 to remove numbers and some punctuations, sums int value of all chars and modulo 255 to generate the object ID. In other words, all object with same alphabet chars would get same object ID. This heuristic is simple and effective for many Unreal environments but may not be what you want. In that case, please use above APIs to change object IDs to your desired values. There are [few settings](settings.md#segmentation-settings) available to change this behavior.

#### Getting Object ID for Mesh
The `simGetSegmentationObjectID` API allows you get object ID for given mesh name.

### Infrared
Currently this is just a map from object ID to grey scale 0-255. So any mesh with object ID 42 shows up with color (42, 42, 42). Please see [segmentation section](#segmentation) for more details on how to set object IDs. Typically noise setting can be applied for this image type to get slightly more realistic effect. We are still working on adding other infrared artifacts and any contributions are welcome.

## Example Code
A complete example of setting vehicle positions at random locations and orientations and then taking images can be found in [GenerateImageGenerator.hpp](../Examples/StereoImageGenerator.hpp). This example generates specified number of stereo images and ground truth disparity image and saving it to [pfm format](pfm.md).<|MERGE_RESOLUTION|>--- conflicted
+++ resolved
@@ -139,16 +139,12 @@
 ### Car
 The cameras on car can be accessed by following names in API calls: `front_center`, `front_right`, `front_left`, `fpv` and `back_center`. Here FPV camera is driver's head position in the car.
 ### Multirotor
-<<<<<<< HEAD
-The camera ID 0 to 4 corresponds to center front, right front, left front, center downward, center rear respectively.
-=======
 The cameras in CV mode can be accessed by following names in API calls: `front_center`, `front_right`, `front_left`, `bottom_center` and `back_center`. 
 ### Computer Vision Mode
 Camera names are same as in multirotor.
 
 ### Backward compatibility for camera names
 Before AirSim v1.2, cameras were accessed using ID numbers instead of names. For backward compatibility you can still use following ID numbers for above camera names in same order as above: `"0"`, `"1"`, `"2"`, `"3"`, `"4"`. In addition, camera name `""` is also available to access the default camera which is generally the camera `"0"`.
->>>>>>> b69570f5
 
 ## "Computer Vision" Mode
 
